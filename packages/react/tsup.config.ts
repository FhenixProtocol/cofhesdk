import { defineConfig } from 'tsup';
import { readFile } from 'node:fs/promises';
import { transform } from '@svgr/core';
import jsxPlugin from '@svgr/plugin-jsx';

export default defineConfig({
  // Keep only JS/TS entry files in tsup. We'll copy CSS to `dist` in a post-build step
  // to avoid tsup generating a malformed CSS source map.
  entry: ['src/index.ts'],
  format: ['cjs', 'esm'],
  dts: {
    resolve: true,
  },
  splitting: false,
  sourcemap: true,
  clean: true,
<<<<<<< HEAD
  external: ['react', 'react-dom', '@mui/material', '@mui/icons-material', '@cofhe/sdk'],
  esbuildPlugins: [
    {
      name: 'svg-to-react',
      setup(build) {
        build.onLoad({ filter: /\.svg$/ }, async (args) => {
          const svg = await readFile(args.path, 'utf8');
          const code = await transform(
            svg,
            {
              jsxRuntime: 'automatic',
              typescript: true,
              expandProps: 'end',
              plugins: [jsxPlugin],
            },
            { filePath: args.path }
          );
          return { contents: code, loader: 'tsx' };
        });
      },
    },
  ],
=======
  external: ['react', 'react-dom', '@mui/material', '@mui/icons-material', '@cofhe/sdk', 'viem'],
>>>>>>> c2b87eb6
  esbuildOptions(options) {
    options.jsx = 'automatic';
    // Handle image imports as data URLs
    options.loader = {
      ...options.loader,
      '.png': 'dataurl',
      '.jpg': 'dataurl',
      '.jpeg': 'dataurl',
<<<<<<< HEAD
=======
      '.svg': 'dataurl',
      '.webp': 'dataurl',
>>>>>>> c2b87eb6
    };
  },
});<|MERGE_RESOLUTION|>--- conflicted
+++ resolved
@@ -14,8 +14,6 @@
   splitting: false,
   sourcemap: true,
   clean: true,
-<<<<<<< HEAD
-  external: ['react', 'react-dom', '@mui/material', '@mui/icons-material', '@cofhe/sdk'],
   esbuildPlugins: [
     {
       name: 'svg-to-react',
@@ -37,9 +35,7 @@
       },
     },
   ],
-=======
   external: ['react', 'react-dom', '@mui/material', '@mui/icons-material', '@cofhe/sdk', 'viem'],
->>>>>>> c2b87eb6
   esbuildOptions(options) {
     options.jsx = 'automatic';
     // Handle image imports as data URLs
@@ -48,11 +44,8 @@
       '.png': 'dataurl',
       '.jpg': 'dataurl',
       '.jpeg': 'dataurl',
-<<<<<<< HEAD
-=======
       '.svg': 'dataurl',
       '.webp': 'dataurl',
->>>>>>> c2b87eb6
     };
   },
 });