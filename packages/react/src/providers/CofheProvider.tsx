import { createContext, useContext, useMemo } from 'react';
import type { CofheContextValue, CofheProviderProps } from '../types/index.js';
<<<<<<< HEAD
import { QueryProvider } from './QueryProvider';
=======
import { QueryProvider } from './QueryProvider.js';
import { createCofhesdkClient } from '@cofhe/sdk/web';
>>>>>>> b6dffc73

const CofheContext = createContext<CofheContextValue | undefined>(undefined);

export function CofheProvider(props: CofheProviderProps) {
  const { children, config, queryClient } = props;

  // use provided client or create a new one out of the config
  const cofhesdkClient = useMemo(
    () => props.cofhesdkClient ?? createCofhesdkClient(config),
    [props.cofhesdkClient, config]
  );

  const contextValue: CofheContextValue = {
    client: cofhesdkClient,
    config,
  };

  return (
    <CofheContext.Provider value={contextValue}>
<<<<<<< HEAD
      <QueryProvider>{children}</QueryProvider>
=======
      <QueryProvider queryClient={queryClient}>{children}</QueryProvider>
>>>>>>> b6dffc73
    </CofheContext.Provider>
  );
}

export function useCofheContext(): CofheContextValue {
  const context = useContext(CofheContext);
  if (context === undefined) {
    throw new Error('useCofheContext must be used within a CofheProvider');
  }
  return context;
}<|MERGE_RESOLUTION|>--- conflicted
+++ resolved
@@ -1,11 +1,7 @@
 import { createContext, useContext, useMemo } from 'react';
 import type { CofheContextValue, CofheProviderProps } from '../types/index.js';
-<<<<<<< HEAD
-import { QueryProvider } from './QueryProvider';
-=======
 import { QueryProvider } from './QueryProvider.js';
 import { createCofhesdkClient } from '@cofhe/sdk/web';
->>>>>>> b6dffc73
 
 const CofheContext = createContext<CofheContextValue | undefined>(undefined);
 
@@ -25,11 +21,7 @@
 
   return (
     <CofheContext.Provider value={contextValue}>
-<<<<<<< HEAD
-      <QueryProvider>{children}</QueryProvider>
-=======
       <QueryProvider queryClient={queryClient}>{children}</QueryProvider>
->>>>>>> b6dffc73
     </CofheContext.Provider>
   );
 }
