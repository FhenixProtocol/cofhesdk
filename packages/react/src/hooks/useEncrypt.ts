/* eslint-disable no-unused-vars */
import {
  Encryptable,
  EncryptStep,
  FheTypes,
  type CofhesdkClient,
  type EncryptableBool,
  type EncryptableItem,
  type EncryptableUint128,
  type EncryptableUint8,
  type EncryptedItemInputs,
  type EncryptStepCallbackContext,
} from '@cofhe/sdk';
import { useMutation, type UseMutationOptions, type UseMutationResult } from '@tanstack/react-query';
import { useCallback, useMemo, useState } from 'react';
import { useCofheConnection } from './useCofheConnection';
import { useCofheContext } from '../providers';

type EncryptableArray = readonly EncryptableItem[];
type EncryptedInputs<T extends EncryptableItem | EncryptableArray> = T extends EncryptableArray
  ? EncryptedItemInputs<[...T]>
  : EncryptedItemInputs<T>;
type ArrayifyEncryptableInputs<T extends EncryptableItem | EncryptableArray> = T extends EncryptableArray
  ? [...T]
  : [T];

type EncryptionStep = { step: EncryptStep; context?: EncryptStepCallbackContext };
type StepWithOrder = `${number}_${EncryptStep}_${'start' | 'stop'}`;
type CompactSteps = Partial<Record<StepWithOrder, number | undefined>>;

function validateAndCompactizeSteps(encSteps: EncryptionStep[]): CompactSteps {
  const result: CompactSteps = {};
  encSteps.forEach((encStep, index) => {
    const postfix = encStep.context?.isStart ? 'start' : encStep.context?.isEnd ? 'stop' : null;
    if (!postfix) throw new Error('Invalid step context: must be start or end');

    const idx: StepWithOrder = `${index}_${encStep.step}_${postfix}`;

    result[idx] = encStep.context?.duration;
  });

  return result;
}

// Key is identifier for each encryption mutation call
type StepsState = {
  onStep: (key: string, step: EncryptStep, context?: EncryptStepCallbackContext) => void;
  onSetKey: (key: string | null) => void;
  compactSteps: CompactSteps;
  lastStep: EncryptionStep | null;
};

function useStepsState(): StepsState {
  const [steps, setSteps] = useState<Record<string, EncryptionStep[]>>({});
  const [currentKey, setCurrentKey] = useState<string | null>(null);
  const onStep = useCallback((key: string, step: EncryptStep, context?: EncryptStepCallbackContext) => {
    if (step === EncryptStep.InitTfhe && context?.isStart) {
      // init with a single-element array
      setSteps((prev) => ({ ...prev, [key]: [{ step, context }] }));
    } else {
      setSteps((prev) => ({ ...prev, [key]: [...prev[key], { step, context }] }));
    }
  }, []);

  const onSetKey = useCallback((key: string | null) => {
    setCurrentKey(key);
  }, []);

  const compactSteps = useMemo(
    () => validateAndCompactizeSteps(currentKey ? steps[currentKey] : []),
    [steps, currentKey]
  );
  const lastStep = currentKey ? steps[currentKey][steps[currentKey].length - 1] : null;

  return {
    onStep,
    onSetKey,
    compactSteps,
    lastStep,
  };
}

async function encryptValue<T extends EncryptableItem | EncryptableArray>(
  client: CofhesdkClient | null,
  options: EncryptionOptions<T>
): Promise<EncryptedInputs<T>> {
  if (!client) throw new Error('CoFHE client not initialized');
  if (!options.input) throw new Error('Encryption options must include an input');

  const { input, onStepChange, account, chainId, securityZone } = options;

  const inputItems = (Array.isArray(input) ? input : [input]) as ArrayifyEncryptableInputs<T>;

  const encryptionBuilder = client.encryptInputs(inputItems);

  if (onStepChange) encryptionBuilder.setStepCallback(onStepChange);
  if (account) encryptionBuilder.setAccount(account);
  if (chainId) encryptionBuilder.setChainId(chainId);
  if (securityZone) encryptionBuilder.setSecurityZone(securityZone);

  const result = await encryptionBuilder.encrypt();

  if (!result.success) {
    throw result.error;
  }

  if (Array.isArray(input)) {
    return result.data as EncryptedInputs<T>;
  }
  return result.data[0] as EncryptedInputs<T>;
}

type UseMutationResultEncryptAsync<T extends EncryptableItem | EncryptableArray> = UseMutationResult<
  EncryptedInputs<T>,
  Error,
  EncryptionOptions<T>,
  unknown
>;

type UseMutationOptionsAsync<T extends EncryptableItem | EncryptableArray> = Omit<
  UseMutationOptions<EncryptedInputs<T>, Error, EncryptionOptions<T>, void>,
  'mutationFn'
>;

type UseEncryptResult<T extends EncryptableItem | EncryptableArray> = {
  encrypt: <const U extends T>(options?: EncryptionOptions<U>) => Promise<EncryptedInputs<U>>;
  data: EncryptedInputs<T> | undefined;
  error: Error | null;
  isEncrypting: boolean;
  stepsState: StepsState;
  isConnected: boolean;
  _mutation: UseMutationResultEncryptAsync<T>;
};

type EncryptionOptions<T extends EncryptableItem | EncryptableArray> = {
  input?: T;
  account?: string;
  chainId?: number;
  securityZone?: number;
  onStepChange?: (step: EncryptStep, context?: EncryptStepCallbackContext) => void;
};

export function useEncrypt<T extends EncryptableItem | EncryptableArray>(
  encryptionOptions: EncryptionOptions<T> = {},
  mutationOptions: UseMutationOptionsAsync<T> = {}
): UseEncryptResult<T> {
  const client = useCofheContext().client;
  const stepsState = useStepsState();
  const { onStep: handleStepStateChange, onSetKey: handleStepSetKey } = stepsState;

  const { onMutate, mutationKey: mutationKeyPostfix, ...restOptions } = mutationOptions;

  const mutationResult = useMutation<EncryptedInputs<T>, Error, EncryptionOptions<T>, void>({
    mutationKey: ['encryption', mutationKeyPostfix],
    onMutate: (arg1, arg2) => {
      return onMutate?.(arg1, arg2);
    },
    mutationFn: async (mutationEncryptionOptions) => {
<<<<<<< HEAD
      const mergedOptions = { ...encryptionOptions, ...mutationEncryptionOptions };
=======
      const key = crypto.randomUUID();
      handleStepSetKey(key);

      const mergedOptions = { ...mutationEncryptionOptions, ...encryptionOptions };
>>>>>>> d11dffc2

      if (!mergedOptions.input) {
        throw new Error('Encryption options must include an input');
      }

      // Forward steps to both internal and external handlers
      const combinedOnStepChange = (step: EncryptStep, context?: EncryptStepCallbackContext) => {
        handleStepStateChange(key, step, context);
        mergedOptions.onStepChange?.(step, context);
      };

      const encrypted = await encryptValue(client, {
        ...mergedOptions,
        onStepChange: combinedOnStepChange,
      });

      return encrypted;
    },
    ...restOptions,
  });

  const mutateAsync = mutationResult.mutateAsync;

  const encryptFn = useCallback(
    async <const U extends T>(options?: EncryptionOptions<U>) => {
      const variables: EncryptionOptions<T> = {
        ...options,
      };

      const encrypted = await mutateAsync(variables);
      return encrypted as EncryptedInputs<U>;
    },
    [mutateAsync]
  );

  return {
    encrypt: encryptFn,
    data: mutationResult.data,
    error: mutationResult.error,
    isEncrypting: mutationResult.isPending,
    stepsState,
    isConnected: useCofheConnection().connected,
    _mutation: mutationResult,
  };
}

// POTENTIAL FUTURE EDGE CASES:
// - user enters value to encrypt, clicks encrypt, changes value, clicks encrypt. Step state will be updated by both encrypt calls. Should only encrypt once.
//   - solved by switch to useQuery instead of useMutation?
// -

// TODO: Add tests to verify transformed types
type Test = EncryptedInputs<EncryptableBool>;
type TestArray = EncryptedInputs<[EncryptableBool, EncryptableUint8]>;

// EXAMPLE USAGE IN A COMPONENT :
const Component = () => {
  // Example 0 - single input - encryptable item
  const {
    encrypt: encrypt0,
    data: data0,
    error: error0,
  } = useEncrypt({
    input: Encryptable.bool(true),
  });

  // Example 0.5 - single input - raw data type
  const {
    encrypt: encrypt05,
    data: data05,
    error: error05,
  } = useEncrypt({
    input: { utype: FheTypes.Uint128, data: 10n },
  });

  // Example 1 - useEncrypt with no inputs, encrypt function with inputs
  // RESULT - Cannot narrow data type to [EncryptableUint128, EncryptableUint128] if no inputs are provided
  const { encrypt, data, error } = useEncrypt();

  const result1 = encrypt({
    input: [Encryptable.uint128(10n), Encryptable.uint128(10n)],
  });
  const result2 = encrypt({
    input: [Encryptable.uint128(10n), Encryptable.uint128(10n)],
  });

  // DATA will never show result from result1, will only show result from result2

  // Example 2 - useEncrypt with inputs
  // RESULT - Can narrow data type to [EncryptableUint128, EncryptableUint128] if inputs are provided
  const {
    encrypt: encrypt2,
    data: data2,
    error: error2,
  } = useEncrypt({
    input: [Encryptable.uint128(10n), Encryptable.uint128(10n)] as const,
  });

  // Example 3 - useEncrypt with no inputs but with input types included, encrypt function with inputs
  // RESULT - Can narrow data type to [EncryptableUint128, EncryptableUint128] if input types are provided
  const { encrypt: encrypt3, data: data3, error: error3 } = useEncrypt<[EncryptableUint128, EncryptableUint128]>({});

  encrypt3({
    input: [Encryptable.uint128(10n), Encryptable.uint128(10n)],
  });
  encrypt3({
    input: [Encryptable.uint128(15n), Encryptable.uint128(10n)],
  });

  // Call 1 - state 3
  // Call 2 - state 2
  // Call 1 - state 4
  // Call 2 - state 3

  const handleThing = async () => {
    const result = await encrypt3({
      input: [Encryptable.uint128(10n), Encryptable.uint128(10n)],
    });
  };
  handleThing();

  return null;
};<|MERGE_RESOLUTION|>--- conflicted
+++ resolved
@@ -156,14 +156,9 @@
       return onMutate?.(arg1, arg2);
     },
     mutationFn: async (mutationEncryptionOptions) => {
-<<<<<<< HEAD
-      const mergedOptions = { ...encryptionOptions, ...mutationEncryptionOptions };
-=======
       const key = crypto.randomUUID();
       handleStepSetKey(key);
-
-      const mergedOptions = { ...mutationEncryptionOptions, ...encryptionOptions };
->>>>>>> d11dffc2
+      const mergedOptions = { ...encryptionOptions, ...mutationEncryptionOptions };
 
       if (!mergedOptions.input) {
         throw new Error('Encryption options must include an input');
