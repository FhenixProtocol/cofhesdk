--- conflicted
+++ resolved
@@ -7,10 +7,14 @@
   useCofheRemovePermit,
   useCofheSelectPermit,
 } from './useCofhePermits';
-<<<<<<< HEAD
 export { useCofheClient } from './useCofheClient';
-=======
-export { useTokenBalance, useNativeBalance, useTokenConfidentialBalance, useTokenMetadata, usePinnedTokenAddress, type TokenMetadata } from './useTokenBalance';
+export {
+  useTokenBalance,
+  useNativeBalance,
+  useTokenConfidentialBalance,
+  useTokenMetadata,
+  usePinnedTokenAddress,
+  type TokenMetadata,
+} from './useTokenBalance';
 export { useTokenTransfer } from './useTokenTransfer';
-export { useCofheWalletClient } from './useCofheConnection';
->>>>>>> c2b87eb6
+export { useCofheWalletClient } from './useCofheConnection';