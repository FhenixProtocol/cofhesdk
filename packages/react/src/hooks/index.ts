export { useEncryptInput } from './useEncryptInput';
export { useCofheConnection } from './useCofheConnection';
<<<<<<< HEAD
export { useCofhePermits } from './useCofhePermits';
export { useEncryptSync, useEncryptAsync } from './useEncrypt';
=======
export {
  useCofheActivePermit,
  useCofheAllPermits,
  useCofheRemovePermit,
  useCofheSelectPermit,
} from './useCofhePermits';
>>>>>>> 9dc33ebd
<|MERGE_RESOLUTION|>--- conflicted
+++ resolved
@@ -1,13 +1,9 @@
 export { useEncryptInput } from './useEncryptInput';
 export { useCofheConnection } from './useCofheConnection';
-<<<<<<< HEAD
-export { useCofhePermits } from './useCofhePermits';
 export { useEncryptSync, useEncryptAsync } from './useEncrypt';
-=======
 export {
   useCofheActivePermit,
   useCofheAllPermits,
   useCofheRemovePermit,
   useCofheSelectPermit,
-} from './useCofhePermits';
->>>>>>> 9dc33ebd
+} from './useCofhePermits';