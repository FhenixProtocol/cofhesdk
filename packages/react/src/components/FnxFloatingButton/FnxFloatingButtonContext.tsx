--- conflicted
+++ resolved
@@ -3,9 +3,6 @@
 import type { FloatingButtonPosition } from './FnxFloatingButton.js';
 import { useCofheContext } from '../../providers';
 
-<<<<<<< HEAD
-export type FloatingButtonPage = 'main' | 'settings' | 'tokenlist' | 'permits' | 'generatePermit' | 'receivePermit';
-=======
 export enum FloatingButtonPage {
   Main = 'main',
   Settings = 'settings',
@@ -13,8 +10,10 @@
   Send = 'send',
   Shield = 'shield',
   Activity = 'activity',
+  Permits = 'permits',
+  GeneratePermits = 'generatePermit',
+  ReceivePermits = 'receivePermit',
 }
->>>>>>> c2b87eb6
 
 const OPEN_DELAY = 500; // Delay before showing popup in ms
 const CLOSE_DELAY = 300; // Delay before closing bar after popup closes
@@ -22,15 +21,7 @@
 interface FnxFloatingButtonContextValue {
   pageHistory: FloatingButtonPage[];
   currentPage: FloatingButtonPage;
-<<<<<<< HEAD
-  navigateToSettings: () => void;
-  navigateToTokenList: () => void;
-  navigateToPermits: () => void;
-  navigateToGeneratePermit: () => void;
-  navigateToReceivePermit: () => void;
-=======
   navigateTo: (page: FloatingButtonPage) => void;
->>>>>>> c2b87eb6
   navigateBack: () => void;
   darkMode: boolean;
   effectivePosition: FloatingButtonPosition;
@@ -97,10 +88,6 @@
     setPageHistory((prev) => [...prev, page]);
   };
 
-  const navigateToPermits = () => {
-    setPageHistory((prev) => [...prev, 'permits']);
-  };
-
   const navigateBack = () => {
     setPageHistory((prev) => {
       if (prev.length > 1) {
@@ -110,28 +97,12 @@
     });
   };
 
-  const navigateToGeneratePermit = () => {
-    setPageHistory((prev) => [...prev, 'generatePermit']);
-  };
-
-  const navigateToReceivePermit = () => {
-    setPageHistory((prev) => [...prev, 'receivePermit']);
-  };
-
   return (
     <FnxFloatingButtonContext.Provider
       value={{
         pageHistory,
         currentPage,
-<<<<<<< HEAD
-        navigateToSettings,
-        navigateToTokenList,
-        navigateToPermits,
-        navigateToGeneratePermit,
-        navigateToReceivePermit,
-=======
         navigateTo,
->>>>>>> c2b87eb6
         navigateBack,
         darkMode,
         effectivePosition,
