{
  "name": "@cofhe/react",
  "version": "0.1.0",
  "main": "./dist/index.cjs",
  "module": "./dist/index.js",
  "types": "./dist/index.d.ts",
  "type": "module",
  "exports": {
    ".": {
      "types": "./dist/index.d.ts",
      "import": "./dist/index.js",
      "require": "./dist/index.cjs"
    },
    "./styles.css": "./dist/styles.css"
  },
  "sideEffects": false,
  "license": "MIT",
  "repository": {
    "type": "git",
    "url": "https://github.com/FhenixProtocol/cofhesdk.git",
    "directory": "packages/react"
  },
  "files": [
    "dist/**"
  ],
  "scripts": {
<<<<<<< HEAD
    "build": "tsup && cp src/styles.css dist/styles.css",
    "dev": "tsup --watch",
=======
    "build": "tsup && postcss ./src/styles.css -o ./dist/styles.css --minify",
    "dev": "tsup --watch & while sleep 1; do postcss ./src/styles.css -o ./dist/styles.css; done",
    "dev-wsl": "nodemon",
>>>>>>> b6dffc73
    "lint": "eslint \"src/**/*.ts*\"",
    "type-check": "tsc --noEmit",
    "clean": "rm -rf .turbo && rm -rf node_modules && rm -rf dist"
  },
  "devDependencies": {
    "@cofhe/eslint-config": "workspace:*",
    "@cofhe/tsconfig": "workspace:*",
    "@types/react": "^18.2.61",
    "@types/react-dom": "^18.2.19",
    "eslint": "^8.57.0",
    "nodemon": "^3.1.11",
    "postcss-cli": "^11.0.1",
    "postcss-import": "^16.1.1",
    "tailwindcss": "3.4.18",
    "ts-essentials": "^10.1.1",
    "tsup": "^8.5.0",
    "typescript": "5.5.4"
  },
  "dependencies": {
    "@cofhe/sdk": "workspace:*",
    "@tanstack/react-query": "^5.90.7",
    "clsx": "^2.0.0",
    "tailwind-merge": "^2.0.0",
    "zod": "^3.22.0"
  },
  "peerDependencies": {
    "@mui/icons-material": "^5.0.0",
    "@mui/material": "^5.0.0",
    "react": "^16.8.0 || ^17.0.0 || ^18.0.0",
    "react-dom": "^16.8.0 || ^17.0.0 || ^18.0.0"
  },
  "publishConfig": {
    "access": "public"
  }
}<|MERGE_RESOLUTION|>--- conflicted
+++ resolved
@@ -24,14 +24,9 @@
     "dist/**"
   ],
   "scripts": {
-<<<<<<< HEAD
-    "build": "tsup && cp src/styles.css dist/styles.css",
-    "dev": "tsup --watch",
-=======
     "build": "tsup && postcss ./src/styles.css -o ./dist/styles.css --minify",
     "dev": "tsup --watch & while sleep 1; do postcss ./src/styles.css -o ./dist/styles.css; done",
     "dev-wsl": "nodemon",
->>>>>>> b6dffc73
     "lint": "eslint \"src/**/*.ts*\"",
     "type-check": "tsc --noEmit",
     "clean": "rm -rf .turbo && rm -rf node_modules && rm -rf dist"
