{
  "name": "@cofhe/react",
  "version": "0.1.0",
  "main": "./dist/index.cjs",
  "module": "./dist/index.js",
  "types": "./dist/index.d.ts",
  "type": "module",
  "exports": {
    ".": {
      "types": "./dist/index.d.ts",
      "import": "./dist/index.js",
      "require": "./dist/index.cjs"
    },
    "./styles.css": "./dist/styles.css"
  },
  "sideEffects": false,
  "license": "MIT",
  "repository": {
    "type": "git",
    "url": "https://github.com/FhenixProtocol/cofhesdk.git",
    "directory": "packages/react"
  },
  "files": [
    "dist/**"
  ],
  "scripts": {
    "build": "tsup && postcss ./src/styles.css -o ./dist/styles.css --minify",
    "dev": "tsup --watch & while sleep 1; do postcss ./src/styles.css -o ./dist/styles.css; done",
    "dev-wsl": "nodemon",
    "lint": "eslint \"src/**/*.ts*\"",
    "type-check": "tsc --noEmit",
    "clean": "rm -rf .turbo && rm -rf node_modules && rm -rf dist"
  },
  "devDependencies": {
    "@cofhe/eslint-config": "workspace:*",
    "@cofhe/tsconfig": "workspace:*",
<<<<<<< HEAD
    "@svgr/core": "^8.1.0",
    "@svgr/plugin-jsx": "^8.1.0",
=======
    "@mui/icons-material": "^5.0.0",
>>>>>>> c2b87eb6
    "@types/react": "^18.2.61",
    "@types/react-dom": "^18.2.19",
    "eslint": "^8.57.0",
    "nodemon": "^3.1.11",
    "postcss-cli": "^11.0.1",
    "postcss-import": "^16.1.1",
    "tailwindcss": "3.4.18",
    "ts-essentials": "^10.1.1",
    "tsup": "^8.5.0",
    "typescript": "5.5.4"
  },
  "dependencies": {
    "@cofhe/sdk": "workspace:*",
    "@tanstack/react-query": "^5.90.7",
    "clsx": "^2.0.0",
    "react-icons": "^5.5.0",
    "tailwind-merge": "^2.0.0",
    "zod": "^3.22.0"
  },
  "peerDependencies": {
    "@mui/icons-material": "^5.0.0",
    "@mui/material": "^5.0.0",
    "react": "^16.8.0 || ^17.0.0 || ^18.0.0",
    "react-dom": "^16.8.0 || ^17.0.0 || ^18.0.0",
    "viem": "^2.0.0"
  },
  "publishConfig": {
    "access": "public"
  }
}<|MERGE_RESOLUTION|>--- conflicted
+++ resolved
@@ -34,12 +34,9 @@
   "devDependencies": {
     "@cofhe/eslint-config": "workspace:*",
     "@cofhe/tsconfig": "workspace:*",
-<<<<<<< HEAD
     "@svgr/core": "^8.1.0",
     "@svgr/plugin-jsx": "^8.1.0",
-=======
     "@mui/icons-material": "^5.0.0",
->>>>>>> c2b87eb6
     "@types/react": "^18.2.61",
     "@types/react-dom": "^18.2.19",
     "eslint": "^8.57.0",
