<<<<<<< HEAD
import React, { useEffect, useState } from 'react';
import { useCofheConnection, useCofhePermits, useEncryptSync } from '@cofhe/react';
=======
import React, { useState } from 'react';
import { useCofheActivePermit, useCofheAllPermits, useCofheConnection, useCofhePermits } from '@cofhe/react';
>>>>>>> 9dc33ebd
interface NavigationProps {
  activeComponent: string;
  onComponentSelect: (component: string) => void;
  isDarkMode: boolean;
  onToggleDarkMode: () => void;
}

const components = [
  { id: 'overview', label: 'Overview', description: 'Introduction to FnxEncryptInput component' },
  { id: 'fnx-encrypt-input', label: 'FnxEncryptInput', description: 'Advanced input with type selection' },
  { id: 'hooks-example', label: 'Hooks Usage', description: 'Using useEncryptInput hook directly' },
];

const StatusDetailsInline: React.FC<{ isDarkMode: boolean }> = ({ isDarkMode }) => {
  const [open, setOpen] = useState(false);
  const connectionState = useCofheConnection();
  const details = connectionState ? JSON.stringify(connectionState, null, 2) : 'Not connected';

  // TMP
  const {
    isConnected,
    api: { encrypt, data: encrypted, variables },
  } = useEncryptSync({
    value: '123',
    type: 'uint32',
  });

  useEffect(() => {
    if (!isConnected) return;
    // just to suppress unused variable warning
    console.log('calling the encrypt function');
    encrypt();
  }, [isConnected]);

  console.log('encryption', {
    isConnected,
    encrypted,
    variables,
  });

  return (
    <>
      <span className="ml-2 inline-flex items-center space-x-2">
        <span
          className={`inline-block w-3 h-3 rounded-full ${connectionState?.connected ? 'bg-green-500' : 'bg-red-500'}`}
          aria-hidden
        />
        <span className={`text-sm font-medium ${isDarkMode ? 'text-gray-200' : 'text-gray-800'}`}>
          {connectionState?.connected ? 'Connected ✅' : 'Disconnected ❌'}
        </span>
        <button
          onClick={() => setOpen((s) => !s)}
          className={`ml-2 text-xs underline focus:outline-none ${isDarkMode ? 'text-gray-300' : 'text-gray-600'}`}
        >
          Show details
        </button>
      </span>

      {open && (
        <div
          className={`fixed left-20 top-24 z-50 w-100 max-h-[60vh] overflow-auto p-3 rounded shadow-lg text-xs ${
            isDarkMode ? 'bg-gray-800 text-gray-100' : 'bg-white text-gray-800'
          }`}
        >
          <div className="flex justify-between items-start mb-2">
            <strong className="text-sm">Connection details</strong>
            <button onClick={() => setOpen(false)} className="ml-2 text-xs opacity-70">
              ✕
            </button>
          </div>
          <pre className="whitespace-pre-wrap m-0">{details}</pre>
        </div>
      )}
    </>
  );
};

const Permits: React.FC = () => {
  const allPermits = useCofheAllPermits();
  const activePermit = useCofheActivePermit();
  const permits = {
    allPermits,
    activePermit,
  };
  return (
    <div className="mb-4">
      <div className="text-sm font-medium text-gray-700 dark:text-gray-300">Permits</div>
      <pre className="mt-2 text-xs bg-gray-100 dark:bg-gray-800 text-gray-800 dark:text-gray-100 p-2 rounded max-h-36 overflow-auto whitespace-pre-wrap">
        {JSON.stringify(permits, null, 2)}
      </pre>
    </div>
  );
};

export const Navigation: React.FC<NavigationProps> = ({
  activeComponent,
  onComponentSelect,
  isDarkMode,
  onToggleDarkMode,
}) => {
  return (
    <div
      className={`w-80 h-screen ${isDarkMode ? 'bg-gray-800 border-gray-700' : 'bg-white border-gray-200'} border-r overflow-y-auto`}
    >
      <div className="p-6">
        {/* Header */}
        <div className="mb-6">
          <h1 className={`text-xl font-bold ${isDarkMode ? 'text-white' : 'text-gray-900'}`}>CoFHE SDK React</h1>
          <p className={`text-sm ${isDarkMode ? 'text-gray-400' : 'text-gray-600'}`}>Component Examples</p>
        </div>

        {/* Status */}
        <div className="mb-6">
          <h3 className={`text-sm font-medium mb-2 ${isDarkMode ? 'text-gray-300' : 'text-gray-700'}`}>
            Connection Status:
            {/* simple inline indicator + details button — avoids hover tooltip and clipping */}
            <StatusDetailsInline isDarkMode={isDarkMode} />
          </h3>
          <div
            className={`text-sm p-2 rounded ${isDarkMode ? 'bg-gray-700 text-gray-300' : 'bg-gray-100 text-gray-700'}`}
          >
            CoFHE SDK Ready
          </div>
        </div>
        {/*  Permits */}
        <Permits />

        {/* Dark Mode Toggle */}
        <div className="mb-6">
          <button
            onClick={onToggleDarkMode}
            className={`w-full px-3 py-2 text-sm rounded-lg transition-colors ${
              isDarkMode ? 'bg-gray-700 text-white hover:bg-gray-600' : 'bg-gray-100 text-gray-900 hover:bg-gray-200'
            }`}
          >
            {isDarkMode ? '☀️ Light Mode' : '🌙 Dark Mode'}
          </button>
        </div>

        {/* Component List */}
        <div>
          <h3 className={`text-sm font-medium mb-3 ${isDarkMode ? 'text-gray-300' : 'text-gray-700'}`}>Components</h3>
          <nav className="space-y-1">
            {components.map((component) => (
              <button
                key={component.id}
                onClick={() => onComponentSelect(component.id)}
                className={`w-full text-left px-3 py-2 rounded-lg text-sm transition-colors ${
                  activeComponent === component.id
                    ? isDarkMode
                      ? 'bg-blue-600 text-white'
                      : 'bg-blue-100 text-blue-900'
                    : isDarkMode
                      ? 'text-gray-300 hover:bg-gray-700 hover:text-white'
                      : 'text-gray-700 hover:bg-gray-100 hover:text-gray-900'
                }`}
              >
                <div className="font-medium">{component.label}</div>
                <div
                  className={`text-xs ${
                    activeComponent === component.id
                      ? isDarkMode
                        ? 'text-blue-200'
                        : 'text-blue-700'
                      : isDarkMode
                        ? 'text-gray-400'
                        : 'text-gray-500'
                  }`}
                >
                  {component.description}
                </div>
              </button>
            ))}
          </nav>
        </div>
      </div>
    </div>
  );
};<|MERGE_RESOLUTION|>--- conflicted
+++ resolved
@@ -1,10 +1,5 @@
-<<<<<<< HEAD
 import React, { useEffect, useState } from 'react';
-import { useCofheConnection, useCofhePermits, useEncryptSync } from '@cofhe/react';
-=======
-import React, { useState } from 'react';
-import { useCofheActivePermit, useCofheAllPermits, useCofheConnection, useCofhePermits } from '@cofhe/react';
->>>>>>> 9dc33ebd
+import { useCofheActivePermit, useCofheAllPermits, useCofheConnection, useEncryptSync } from '@cofhe/react';
 interface NavigationProps {
   activeComponent: string;
   onComponentSelect: (component: string) => void;
